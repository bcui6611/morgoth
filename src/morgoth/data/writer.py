--- conflicted
+++ resolved
@@ -17,11 +17,7 @@
 from gevent.queue import JoinableQueue
 from gevent.event import Event
 import gevent
-<<<<<<< HEAD
-from morgoth.utc import utc
-=======
 from morgoth.date_utils import utc
->>>>>>> 4968e952
 
 import logging
 logger = logging.getLogger(__name__)
